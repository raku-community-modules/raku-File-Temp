--- conflicted
+++ resolved
@@ -2,11 +2,7 @@
     "name" : "File::Temp",
     "version" : "0.01",
     "description" : "Create temporary files",
-<<<<<<< HEAD
-    "depends" : [ ],
-=======
     "depends" : [ "File::Directory::Tree" ],
->>>>>>> 2434cb47
     "build-depends" : [ ],
     "test-depends" : [
         "Test"
